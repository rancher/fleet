--- conflicted
+++ resolved
@@ -362,7 +362,6 @@
 	return dest
 }
 
-<<<<<<< HEAD
 // isInDownstreamResources returns true when a resource with the
 // provided name exists in the provided BundleDeploymentOptions.DownstreamResources slice.
 // If not found, returns false.
@@ -377,7 +376,6 @@
 		}
 	}
 	return false
-=======
 // getDryRunConfig determines the dry-run configuration based on whether the chart
 // uses the Helm "lookup" function.
 // If the chart contains the "lookup" function, DryRunOption is set to "server"
@@ -390,5 +388,4 @@
 	}
 
 	return cfg
->>>>>>> b242f745
 }