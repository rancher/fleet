module github.com/rancher/fleet

go 1.19

replace (
	github.com/rancher/fleet/pkg/apis => ./pkg/apis
	helm.sh/helm/v3 => github.com/rancher/helm/v3 v3.10.3-fleet1
	k8s.io/api => k8s.io/api v0.25.4
	k8s.io/apiextensions-apiserver => k8s.io/apiextensions-apiserver v0.25.4
	k8s.io/apimachinery => k8s.io/apimachinery v0.25.4 // indirect
	k8s.io/apiserver => k8s.io/apiserver v0.25.4
	k8s.io/cli-runtime => k8s.io/cli-runtime v0.25.4
	k8s.io/client-go => github.com/rancher/client-go v0.24.0-fleet1
	k8s.io/cloud-provider => k8s.io/cloud-provider v0.25.4
	k8s.io/cluster-bootstrap => k8s.io/cluster-bootstrap v0.25.4
	k8s.io/code-generator => k8s.io/code-generator v0.25.4
	k8s.io/component-base => k8s.io/component-base v0.25.4
	k8s.io/component-helpers => k8s.io/component-helpers v0.25.4
	k8s.io/controller-manager => k8s.io/controller-manager v0.25.4
	k8s.io/cri-api => k8s.io/cri-api v0.25.4
	k8s.io/csi-translation-lib => k8s.io/csi-translation-lib v0.25.4
	k8s.io/kube-aggregator => k8s.io/kube-aggregator v0.25.4
	k8s.io/kube-controller-manager => k8s.io/kube-controller-manager v0.25.4
	k8s.io/kube-proxy => k8s.io/kube-proxy v0.25.4
	k8s.io/kube-scheduler => k8s.io/kube-scheduler v0.25.4
	k8s.io/kubectl => k8s.io/kubectl v0.25.4
	k8s.io/kubelet => k8s.io/kubelet v0.25.4
	k8s.io/legacy-cloud-providers => k8s.io/legacy-cloud-providers v0.25.4
	k8s.io/metrics => k8s.io/metrics v0.25.4
	k8s.io/mount-utils => k8s.io/mount-utils v0.25.4
	k8s.io/pod-security-admission => k8s.io/pod-security-admission v0.25.4
	k8s.io/sample-apiserver => k8s.io/sample-apiserver v0.25.4
)

require (
	github.com/Masterminds/semver/v3 v3.2.0
	github.com/Masterminds/sprig/v3 v3.2.3
	github.com/cheggaaa/pb v1.0.29
	github.com/davecgh/go-spew v1.1.1
	github.com/evanphx/json-patch v5.6.0+incompatible
	github.com/go-git/go-billy/v5 v5.4.1
	github.com/go-git/go-git/v5 v5.5.2
	github.com/go-logr/logr v1.2.3
	github.com/gobwas/glob v0.2.3
	github.com/google/go-cmp v0.5.9
	github.com/google/go-containerregistry v0.13.0
	github.com/hashicorp/go-getter v1.7.0
	github.com/onsi/ginkgo/v2 v2.8.1
	github.com/onsi/gomega v1.27.1
	github.com/pkg/errors v0.9.1
	github.com/rancher/fleet/pkg/apis v0.0.0
	github.com/rancher/gitjob v0.1.36
	github.com/rancher/lasso v0.0.0-20221202205459-e7138f16489c
	github.com/rancher/wrangler v1.0.2
	github.com/rancher/wrangler-cli v0.0.0-20220624114648-479c5692ba22
	github.com/sirupsen/logrus v1.9.0
	github.com/spf13/cobra v1.6.1
	github.com/stretchr/testify v1.8.1
	golang.org/x/sync v0.1.0
	gopkg.in/yaml.v2 v2.4.0
	helm.sh/helm/v3 v3.10.3
	k8s.io/api v0.25.4
	k8s.io/apiextensions-apiserver v0.25.4
	k8s.io/apimachinery v0.25.4
	k8s.io/cli-runtime v0.25.4
	k8s.io/client-go v12.0.0+incompatible
	k8s.io/klog/v2 v2.80.1
	k8s.io/kube-openapi v0.0.0-20220803162953-67bda5d908f1
	k8s.io/kubernetes v1.25.4
	sigs.k8s.io/cli-utils v0.34.0
	sigs.k8s.io/controller-runtime v0.13.0
	sigs.k8s.io/kustomize/api v0.12.1
	sigs.k8s.io/kustomize/kyaml v0.13.9
	sigs.k8s.io/yaml v1.3.0
)

require (
	cloud.google.com/go v0.105.0 // indirect
	cloud.google.com/go/compute v1.13.0 // indirect
	cloud.google.com/go/compute/metadata v0.2.1 // indirect
	cloud.google.com/go/iam v0.8.0 // indirect
	cloud.google.com/go/storage v1.27.0 // indirect
	github.com/Azure/go-ansiterm v0.0.0-20210617225240-d185dfc1b5a1 // indirect
	github.com/Azure/go-autorest v14.2.0+incompatible // indirect
	github.com/Azure/go-autorest/autorest v0.11.27 // indirect
	github.com/Azure/go-autorest/autorest/adal v0.9.20 // indirect
	github.com/Azure/go-autorest/autorest/date v0.3.0 // indirect
	github.com/Azure/go-autorest/logger v0.2.1 // indirect
	github.com/Azure/go-autorest/tracing v0.6.0 // indirect
	github.com/BurntSushi/toml v1.1.0 // indirect
	github.com/MakeNowJust/heredoc v1.0.0 // indirect
	github.com/Masterminds/goutils v1.1.1 // indirect
	github.com/Masterminds/squirrel v1.5.3 // indirect
	github.com/Microsoft/go-winio v0.6.0 // indirect
	github.com/ProtonMail/go-crypto v0.0.0-20221026131551-cf6655e29de4 // indirect
	github.com/acomagu/bufpipe v1.0.3 // indirect
	github.com/asaskevich/govalidator v0.0.0-20210307081110-f21760c49a8d // indirect
	github.com/aws/aws-sdk-go v1.44.122 // indirect
	github.com/beorn7/perks v1.0.1 // indirect
	github.com/bgentry/go-netrc v0.0.0-20140422174119-9fd32a8b3d3d // indirect
	github.com/cespare/xxhash/v2 v2.1.2 // indirect
	github.com/chai2010/gettext-go v1.0.2 // indirect
	github.com/cloudflare/circl v1.1.0 // indirect
	github.com/containerd/containerd v1.6.18 // indirect
	github.com/cpuguy83/go-md2man/v2 v2.0.2 // indirect
	github.com/cyphar/filepath-securejoin v0.2.3 // indirect
	github.com/docker/cli v20.10.20+incompatible // indirect
	github.com/docker/distribution v2.8.1+incompatible // indirect
	github.com/docker/docker v20.10.20+incompatible // indirect
	github.com/docker/docker-credential-helpers v0.7.0 // indirect
	github.com/docker/go-connections v0.4.0 // indirect
	github.com/docker/go-metrics v0.0.1 // indirect
	github.com/docker/go-units v0.5.0 // indirect
	github.com/emicklei/go-restful/v3 v3.10.1 // indirect
	github.com/emirpasic/gods v1.18.1 // indirect
	github.com/evanphx/json-patch/v5 v5.6.0 // indirect
	github.com/exponent-io/jsonpath v0.0.0-20210407135951-1de76d718b3f // indirect
	github.com/fatih/color v1.13.0 // indirect
	github.com/felixge/httpsnoop v1.0.3 // indirect
	github.com/ghodss/yaml v1.0.0 // indirect
	github.com/go-errors/errors v1.4.2 // indirect
	github.com/go-git/gcfg v1.5.0 // indirect
	github.com/go-gorp/gorp/v3 v3.0.2 // indirect
	github.com/go-openapi/jsonpointer v0.19.5 // indirect
	github.com/go-openapi/jsonreference v0.20.0 // indirect
	github.com/go-openapi/swag v0.21.1 // indirect
	github.com/gogo/protobuf v1.3.2 // indirect
	github.com/golang-jwt/jwt/v4 v4.4.2 // indirect
	github.com/golang/groupcache v0.0.0-20210331224755-41bb18bfe9da // indirect
	github.com/golang/protobuf v1.5.2 // indirect
	github.com/gomodule/redigo v2.0.0+incompatible // indirect
	github.com/google/btree v1.1.2 // indirect
	github.com/google/gnostic v0.6.9 // indirect
	github.com/google/gofuzz v1.2.0 // indirect
	github.com/google/shlex v0.0.0-20191202100458-e7afc7fbc510 // indirect
	github.com/google/uuid v1.3.0 // indirect
	github.com/googleapis/enterprise-certificate-proxy v0.2.0 // indirect
	github.com/googleapis/gax-go/v2 v2.7.0 // indirect
	github.com/gorilla/mux v1.8.0 // indirect
	github.com/gosuri/uitable v0.0.4 // indirect
	github.com/gregjones/httpcache v0.0.0-20190611155906-901d90724c79 // indirect
	github.com/hashicorp/go-cleanhttp v0.5.2 // indirect
	github.com/hashicorp/go-safetemp v1.0.0 // indirect
	github.com/hashicorp/go-version v1.6.0 // indirect
	github.com/huandu/xstrings v1.3.3 // indirect
	github.com/imdario/mergo v0.3.13 // indirect
	github.com/inconshreveable/mousetrap v1.0.1 // indirect
	github.com/jbenet/go-context v0.0.0-20150711004518-d14ea06fba99 // indirect
	github.com/jmespath/go-jmespath v0.4.0 // indirect
	github.com/jmoiron/sqlx v1.3.5 // indirect
	github.com/josharian/intern v1.0.0 // indirect
	github.com/json-iterator/go v1.1.12 // indirect
	github.com/kevinburke/ssh_config v1.2.0 // indirect
	github.com/klauspost/compress v1.15.13 // indirect
	github.com/lann/builder v0.0.0-20180802200727-47ae307949d0 // indirect
	github.com/lann/ps v0.0.0-20150810152359-62de8c46ede0 // indirect
	github.com/lib/pq v1.10.6 // indirect
	github.com/liggitt/tabwriter v0.0.0-20181228230101-89fcab3d43de // indirect
	github.com/mailru/easyjson v0.7.7 // indirect
	github.com/mattn/go-colorable v0.1.12 // indirect
	github.com/mattn/go-isatty v0.0.14 // indirect
	github.com/mattn/go-runewidth v0.0.13 // indirect
	github.com/matttproud/golang_protobuf_extensions v1.0.4 // indirect
	github.com/mitchellh/copystructure v1.2.0 // indirect
	github.com/mitchellh/go-homedir v1.1.0 // indirect
	github.com/mitchellh/go-testing-interface v1.14.1 // indirect
	github.com/mitchellh/go-wordwrap v1.0.1 // indirect
	github.com/mitchellh/mapstructure v1.5.0 // indirect
	github.com/mitchellh/reflectwalk v1.0.2 // indirect
	github.com/moby/locker v1.0.1 // indirect
	github.com/moby/spdystream v0.2.0 // indirect
	github.com/moby/sys/mountinfo v0.6.2 // indirect
	github.com/moby/term v0.0.0-20210619224110-3f7ff695adc6 // indirect
	github.com/modern-go/concurrent v0.0.0-20180306012644-bacd9c7ef1dd // indirect
	github.com/modern-go/reflect2 v1.0.2 // indirect
	github.com/monochromegane/go-gitignore v0.0.0-20200626010858-205db1a8cc00 // indirect
	github.com/morikuni/aec v1.0.0 // indirect
	github.com/munnerz/goautoneg v0.0.0-20191010083416-a7dc8b61c822 // indirect
	github.com/opencontainers/go-digest v1.0.0 // indirect
	github.com/opencontainers/image-spec v1.1.0-rc2 // indirect
	github.com/peterbourgon/diskv v2.0.1+incompatible // indirect
	github.com/pjbgf/sha1cd v0.2.3 // indirect
	github.com/pmezard/go-difflib v1.0.0 // indirect
	github.com/prometheus/client_golang v1.12.2 // indirect
	github.com/prometheus/client_model v0.2.0 // indirect
	github.com/prometheus/common v0.35.0 // indirect
	github.com/prometheus/procfs v0.7.3 // indirect
	github.com/rivo/uniseg v0.2.0 // indirect
	github.com/rubenv/sql-migrate v1.1.2 // indirect
	github.com/russross/blackfriday v1.6.0 // indirect
	github.com/russross/blackfriday/v2 v2.1.0 // indirect
	github.com/sergi/go-diff v1.2.0 // indirect
	github.com/shopspring/decimal v1.3.1 // indirect
	github.com/skeema/knownhosts v1.1.0 // indirect
	github.com/spf13/cast v1.5.0 // indirect
	github.com/spf13/pflag v1.0.5 // indirect
	github.com/ulikunitz/xz v0.5.10 // indirect
	github.com/xanzy/ssh-agent v0.3.3 // indirect
	github.com/xeipuuv/gojsonpointer v0.0.0-20190905194746-02993c407bfb // indirect
	github.com/xeipuuv/gojsonreference v0.0.0-20180127040603-bd5ef7bd5415 // indirect
	github.com/xeipuuv/gojsonschema v1.2.0 // indirect
	github.com/xlab/treeprint v1.1.0 // indirect
	go.etcd.io/etcd/api/v3 v3.5.4 // indirect
	go.opencensus.io v0.24.0 // indirect
	go.starlark.net v0.0.0-20220328144851-d1966c6b9fcd // indirect
	go.uber.org/atomic v1.9.0 // indirect
	golang.org/x/crypto v0.5.0 // indirect
<<<<<<< HEAD
	golang.org/x/mod v0.7.0 // indirect
=======
	golang.org/x/mod v0.8.0 // indirect
>>>>>>> 9c2dd254
	golang.org/x/net v0.7.0 // indirect
	golang.org/x/oauth2 v0.1.0 // indirect
	golang.org/x/sys v0.5.0 // indirect
	golang.org/x/term v0.5.0 // indirect
	golang.org/x/text v0.7.0 // indirect
	golang.org/x/time v0.0.0-20220609170525-579cf78fd858 // indirect
	golang.org/x/tools v0.6.0 // indirect
	golang.org/x/xerrors v0.0.0-20220907171357-04be3eba64a2 // indirect
	google.golang.org/api v0.103.0 // indirect
	google.golang.org/appengine v1.6.7 // indirect
	google.golang.org/genproto v0.0.0-20221207170731-23e4bf6bdc37 // indirect
	google.golang.org/grpc v1.51.0 // indirect
	google.golang.org/protobuf v1.28.1 // indirect
	gopkg.in/inf.v0 v0.9.1 // indirect
	gopkg.in/warnings.v0 v0.1.2 // indirect
	gopkg.in/yaml.v3 v3.0.1 // indirect
	k8s.io/apiserver v0.25.4 // indirect
	k8s.io/code-generator v0.25.4 // indirect
	k8s.io/component-base v0.25.4 // indirect
	k8s.io/gengo v0.0.0-20220613173612-397b4ae3bce7 // indirect
	k8s.io/klog v1.0.0 // indirect
	k8s.io/kubectl v0.25.4 // indirect
	k8s.io/utils v0.0.0-20220823124924-e9cbc92d1a73 // indirect
	oras.land/oras-go v1.2.0 // indirect
	sigs.k8s.io/json v0.0.0-20220713155537-f223a00ba0e2 // indirect
	sigs.k8s.io/structured-merge-diff/v4 v4.2.3 // indirect
)

replace github.com/json-iterator/go v1.1.10 => github.com/json-iterator/go v1.1.12<|MERGE_RESOLUTION|>--- conflicted
+++ resolved
@@ -205,11 +205,7 @@
 	go.starlark.net v0.0.0-20220328144851-d1966c6b9fcd // indirect
 	go.uber.org/atomic v1.9.0 // indirect
 	golang.org/x/crypto v0.5.0 // indirect
-<<<<<<< HEAD
-	golang.org/x/mod v0.7.0 // indirect
-=======
 	golang.org/x/mod v0.8.0 // indirect
->>>>>>> 9c2dd254
 	golang.org/x/net v0.7.0 // indirect
 	golang.org/x/oauth2 v0.1.0 // indirect
 	golang.org/x/sys v0.5.0 // indirect
