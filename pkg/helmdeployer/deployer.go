package helmdeployer

import (
	"bytes"
	"errors"
	"fmt"
	"strconv"
	"strings"
	"time"

	"github.com/rancher/fleet/modules/agent/pkg/deployer"
	fleet "github.com/rancher/fleet/pkg/apis/fleet.cattle.io/v1alpha1"
	"github.com/rancher/fleet/pkg/kustomize"
	"github.com/rancher/fleet/pkg/manifest"
	"github.com/rancher/fleet/pkg/rawyaml"
	"github.com/rancher/fleet/pkg/render"
	"github.com/rancher/wrangler/pkg/apply"
	corecontrollers "github.com/rancher/wrangler/pkg/generated/controllers/core/v1"
	"github.com/rancher/wrangler/pkg/kv"
	"github.com/rancher/wrangler/pkg/name"
	"github.com/rancher/wrangler/pkg/yaml"
	"github.com/sirupsen/logrus"
	"github.com/variantdev/vals"
	"helm.sh/helm/v3/pkg/action"
	"helm.sh/helm/v3/pkg/chart"
	"helm.sh/helm/v3/pkg/chart/loader"
	"helm.sh/helm/v3/pkg/kube"
	"helm.sh/helm/v3/pkg/release"
	"helm.sh/helm/v3/pkg/storage/driver"
	"k8s.io/apimachinery/pkg/api/meta"
	"k8s.io/cli-runtime/pkg/genericclioptions"
)

const (
	BundleIDAnnotation           = "fleet.cattle.io/bundle-id"
	CommitAnnotation             = "fleet.cattle.io/commit"
	AgentNamespaceAnnotation     = "fleet.cattle.io/agent-namespace"
	ServiceAccountNameAnnotation = "fleet.cattle.io/service-account"
	DefaultServiceAccount        = "fleet-default"
)

var ErrNoRelease = errors.New("failed to find release")

type helm struct {
	agentNamespace      string
	serviceAccountCache corecontrollers.ServiceAccountCache
	configmapCache      corecontrollers.ConfigMapCache
	secretCache         corecontrollers.SecretCache
	getter              genericclioptions.RESTClientGetter
	globalCfg           action.Configuration
	useGlobalCfg        bool
	template            bool
	defaultNamespace    string
	labelPrefix         string
}

func NewHelm(namespace, defaultNamespace, labelPrefix string, getter genericclioptions.RESTClientGetter,
	serviceAccountCache corecontrollers.ServiceAccountCache, configmapCache corecontrollers.ConfigMapCache, secretCache corecontrollers.SecretCache) (deployer.Deployer, error) {
	h := &helm{
		getter:              getter,
		defaultNamespace:    defaultNamespace,
		agentNamespace:      namespace,
		serviceAccountCache: serviceAccountCache,
		configmapCache:      configmapCache,
		secretCache:         secretCache,
		labelPrefix:         labelPrefix,
	}
	if err := h.globalCfg.Init(getter, "", "secrets", logrus.Infof); err != nil {
		return nil, err
	}
	h.globalCfg.Releases.MaxHistory = 5
	return h, nil
}

func mergeMaps(base, other map[string]string) map[string]string {
	result := map[string]string{}
	for k, v := range base {
		result[k] = v
	}
	for k, v := range other {
		result[k] = v
	}
	return result
}

type postRender struct {
	labelPrefix string
	bundleID    string
	manifest    *manifest.Manifest
	chart       *chart.Chart
	mapper      meta.RESTMapper
	opts        fleet.BundleDeploymentOptions
}

func (p *postRender) Run(renderedManifests *bytes.Buffer) (modifiedManifests *bytes.Buffer, err error) {
	data := renderedManifests.Bytes()

	objs, err := yaml.ToObjects(bytes.NewBuffer(data))
	if err != nil {
		return nil, err
	}

	if len(objs) == 0 {
		data = nil
	}

	newObjs, processed, err := kustomize.Process(p.manifest, data, p.opts.Kustomize.Dir)
	if err != nil {
		return nil, err
	}
	if processed {
		objs = newObjs
	}

	yamlObjs, err := rawyaml.ToObjects(p.chart)
	if err != nil {
		return nil, err
	}
	objs = append(objs, yamlObjs...)

	labels, annotations, err := apply.GetLabelsAndAnnotations(name.SafeConcatName(p.labelPrefix, p.bundleID), nil)
	if err != nil {
		return nil, err
	}

	for _, obj := range objs {
		m, err := meta.Accessor(obj)
		if err != nil {
			return nil, err
		}
		m.SetLabels(mergeMaps(m.GetLabels(), labels))
		m.SetAnnotations(mergeMaps(m.GetAnnotations(), annotations))

		if p.opts.TargetNamespace != "" {
			if p.mapper != nil {
				gvk := obj.GetObjectKind().GroupVersionKind()
				mapping, err := p.mapper.RESTMapping(gvk.GroupKind(), gvk.Version)
				if err != nil {
					return nil, err
				}
				if mapping.Scope.Name() == meta.RESTScopeNameRoot {
					apiVersion, kind := gvk.ToAPIVersionAndKind()
					return nil, fmt.Errorf("invalid cluster scoped object [name=%s kind=%v apiVersion=%s] found, consider using \"defaultNamespace\", not \"namespace\" in fleet.yaml", m.GetName(),
						kind, apiVersion)
				}
			}
			m.SetNamespace(p.opts.TargetNamespace)
		}
	}

	data, err = yaml.ToBytes(objs)
	return bytes.NewBuffer(data), err
}

func (h *helm) Deploy(bundleID string, manifest *manifest.Manifest, options fleet.BundleDeploymentOptions) (*deployer.Resources, error) {
	if options.Helm == nil {
		options.Helm = &fleet.HelmOptions{}
	}
	if options.Kustomize == nil {
		options.Kustomize = &fleet.KustomizeOptions{}
	}

	tar, err := render.ToChart(bundleID, manifest, options)
	if err != nil {
		return nil, err
	}

	chart, err := loader.LoadArchive(tar)
	if err != nil {
		return nil, err
	}

	if chart.Metadata.Annotations == nil {
		chart.Metadata.Annotations = map[string]string{}
	}
	chart.Metadata.Annotations[ServiceAccountNameAnnotation] = options.ServiceAccount
	chart.Metadata.Annotations[BundleIDAnnotation] = bundleID
	chart.Metadata.Annotations[AgentNamespaceAnnotation] = h.agentNamespace
	if manifest.Commit != "" {
		chart.Metadata.Annotations[CommitAnnotation] = manifest.Commit
	}

	if resources, err := h.install(bundleID, manifest, chart, options, true); err != nil {
		return nil, err
	} else if h.template {
		return releaseToResources(resources)
	}

	release, err := h.install(bundleID, manifest, chart, options, false)
	if err != nil {
		return nil, err
	}

	return releaseToResources(release)
}

func (h *helm) mustUninstall(cfg *action.Configuration, releaseName string) (bool, error) {
	r, err := cfg.Releases.Last(releaseName)
	if err != nil {
		return false, nil
	}
	return r.Info.Status == release.StatusUninstalling, err
}

func (h *helm) mustInstall(cfg *action.Configuration, releaseName string) (bool, error) {
	_, err := cfg.Releases.Deployed(releaseName)
	if err != nil && strings.Contains(err.Error(), "has no deployed releases") {
		return true, nil
	}
	return false, err
}

func (h *helm) getOpts(bundleID string, options fleet.BundleDeploymentOptions) (time.Duration, string, string) {
	if options.Helm == nil {
		options.Helm = &fleet.HelmOptions{}
	}

<<<<<<< HEAD
	helmVals := map[string]interface{}{}
	if options.Helm.Values != nil {
		helmVals = options.Helm.Values.Data
		valsRendered, err := vals.Eval(helmVals, vals.Options{})
		if err != nil {
			logrus.Error("Could not get secrets")
		} else {
			helmVals = valsRendered
		}
	}

=======
>>>>>>> d21bb02b
	var timeout time.Duration
	if options.Helm.TimeoutSeconds > 0 {
		timeout = time.Second * time.Duration(options.Helm.TimeoutSeconds)
	}

	if options.TargetNamespace != "" {
		options.DefaultNamespace = options.TargetNamespace
	}

	if options.DefaultNamespace == "" {
		options.DefaultNamespace = h.defaultNamespace
	}

	// releaseName has a limit of 53 in helm https://github.com/helm/helm/blob/main/pkg/action/install.go#L58
	releaseName := name.Limit(bundleID, 53)
	if options.Helm != nil && options.Helm.ReleaseName != "" {
		releaseName = options.Helm.ReleaseName
	}

<<<<<<< HEAD
	return helmVals, timeout, options.DefaultNamespace, releaseName
=======
	return timeout, options.DefaultNamespace, releaseName
>>>>>>> d21bb02b
}

func (h *helm) getCfg(namespace, serviceAccountName string) (action.Configuration, error) {
	var (
		cfg    action.Configuration
		getter = h.getter
	)

	if h.useGlobalCfg {
		return h.globalCfg, nil
	}

	serviceAccountNamespace, serviceAccountName, err := h.getServiceAccount(serviceAccountName)
	if err != nil {
		return cfg, err
	}

	if serviceAccountName != "" {
		getter, err = newImpersonatingGetter(serviceAccountNamespace, serviceAccountName, h.getter)
		if err != nil {
			return cfg, err
		}
	}

	kClient := kube.New(getter)
	kClient.Namespace = namespace

	err = cfg.Init(getter, namespace, "secrets", logrus.Infof)
	cfg.Releases.MaxHistory = 5
	cfg.KubeClient = kClient

	return cfg, err
}

func (h *helm) install(bundleID string, manifest *manifest.Manifest, chart *chart.Chart, options fleet.BundleDeploymentOptions, dryRun bool) (*release.Release, error) {
	timeout, namespace, releaseName := h.getOpts(bundleID, options)

	vals, err := h.getValues(options, namespace)
	if err != nil {
		return nil, err
	}

	cfg, err := h.getCfg(namespace, options.ServiceAccount)
	if err != nil {
		return nil, err
	}

	uninstall, err := h.mustUninstall(&cfg, releaseName)
	if err != nil {
		return nil, err
	}

	if uninstall {
		if err := h.delete(bundleID, options, dryRun); err != nil {
			return nil, err
		}
		if dryRun {
			return nil, nil
		}
	}

	install, err := h.mustInstall(&cfg, releaseName)
	if err != nil {
		return nil, err
	}

	pr := &postRender{
		labelPrefix: h.labelPrefix,
		bundleID:    bundleID,
		manifest:    manifest,
		opts:        options,
		chart:       chart,
	}

	if !h.useGlobalCfg {
		mapper, err := cfg.RESTClientGetter.ToRESTMapper()
		if err != nil {
			return nil, err
		}
		pr.mapper = mapper
	}

	if install {
		u := action.NewInstall(&cfg)
		u.ClientOnly = h.template
		u.ForceAdopt = options.Helm.TakeOwnership
		u.Replace = true
		u.ReleaseName = releaseName
		u.CreateNamespace = true
		u.Namespace = namespace
		u.Timeout = timeout
		u.DryRun = dryRun
		u.PostRenderer = pr
		if u.Timeout > 0 {
			u.Wait = true
		}
		if !dryRun {
			logrus.Infof("Helm: Installing %s", bundleID)
		}
		return u.Run(chart, vals)
	}

	u := action.NewUpgrade(&cfg)
	u.Adopt = true
	u.Force = options.Helm.Force
	u.MaxHistory = options.Helm.MaxHistory
	if u.MaxHistory == 0 {
		u.MaxHistory = 10
	}
	u.Namespace = namespace
	u.Timeout = timeout
	u.DryRun = dryRun
	u.PostRenderer = pr
	if u.Timeout > 0 {
		u.Wait = true
	}
	if !dryRun {
		logrus.Infof("Helm: Upgrading %s", bundleID)
	}
	return u.Run(releaseName, chart, vals)
}

func (h *helm) getValues(options fleet.BundleDeploymentOptions, defaultNamespace string) (map[string]interface{}, error) {
	if options.Helm == nil {
		return nil, nil
	}

	var values map[string]interface{}
	if options.Helm.Values != nil {
		values = options.Helm.Values.Data
	}

	if h.secretCache == nil || h.configmapCache == nil {
		return values, nil
	}

	for _, valuesFrom := range options.Helm.ValuesFrom {
		var val map[string]interface{}
		if valuesFrom.SecretKeyRef != nil {
			name := valuesFrom.SecretKeyRef.Name
			namespace := valuesFrom.SecretKeyRef.Namespace
			if namespace == "" {
				namespace = defaultNamespace
			}
			key := valuesFrom.SecretKeyRef.Key
			if key == "" {
				key = "values.yaml"
			}
			secret, err := h.secretCache.Get(namespace, name)
			if err != nil {
				return nil, err
			}
			data, ok := secret.Data[key]
			if !ok {
				return nil, fmt.Errorf("key %s is missing from secret %s/%s, can't use it in valuesFrom", key, namespace, name)
			}
			if err := yaml.Unmarshal(data, &val); err != nil {
				return nil, err
			}
		} else if valuesFrom.ConfigMapKeyRef != nil {
			name := valuesFrom.ConfigMapKeyRef.Name
			namespace := valuesFrom.ConfigMapKeyRef.Namespace
			if namespace == "" {
				namespace = defaultNamespace
			}
			key := valuesFrom.ConfigMapKeyRef.Key
			if key == "" {
				key = "values.yaml"
			}
			configmap, err := h.configmapCache.Get(namespace, name)
			if err != nil {
				return nil, err
			}
			data, ok := configmap.Data[key]
			if !ok {
				return nil, fmt.Errorf("key %s is missing from configmap %s/%s, can't use it in valuesFrom", key, namespace, name)
			}
			if err := yaml.Unmarshal([]byte(data), &val); err != nil {
				return nil, err
			}
		}

		if val != nil {
			values = mergeValues(values, val)
		}
	}
	return values, nil
}

// mergeValues merges source and destination map, preferring values
// from the source values. This is slightly adapted from:
// https://github.com/helm/helm/blob/2332b480c9cb70a0d8a85247992d6155fbe82416/cmd/helm/install.go#L359
func mergeValues(dest, src map[string]interface{}) map[string]interface{} {
	for k, v := range src {
		// If the key doesn't exist already, then just set the key to that value
		if _, exists := dest[k]; !exists {
			dest[k] = v
			continue
		}
		nextMap, ok := v.(map[string]interface{})
		// If it isn't another map, overwrite the value
		if !ok {
			dest[k] = v
			continue
		}
		// Edge case: If the key exists in the destination, but isn't a map
		destMap, isMap := dest[k].(map[string]interface{})
		// If the source map has a map for this key, prefer it
		if !isMap {
			dest[k] = v
			continue
		}
		// If we got to this point, it is a map in both, so merge them
		dest[k] = mergeValues(destMap, nextMap)
	}
	return dest
}

func (h *helm) ListDeployments() ([]deployer.DeployedBundle, error) {
	list := action.NewList(&h.globalCfg)
	list.All = true
	releases, err := list.Run()
	if err != nil {
		return nil, err
	}

	var (
		result []deployer.DeployedBundle
	)

	for _, release := range releases {
		d := release.Chart.Metadata.Annotations[BundleIDAnnotation]
		if d == "" {
			continue
		}
		ns := release.Chart.Metadata.Annotations[AgentNamespaceAnnotation]
		if ns != "" && ns != h.agentNamespace {
			continue
		}
		result = append(result, deployer.DeployedBundle{
			BundleID:    d,
			ReleaseName: release.Namespace + "/" + release.Name,
		})
	}

	return result, nil
}

func (h *helm) getRelease(bundleID, resourcesID string) (*release.Release, error) {
	hist := action.NewHistory(&h.globalCfg)

	namespace, name := kv.Split(resourcesID, "/")
	releaseName, versionStr := kv.Split(name, ":")
	version, _ := strconv.Atoi(versionStr)

	if releaseName == "" {
		releaseName = bundleID
	}

	releases, err := hist.Run(releaseName)
	if err == driver.ErrReleaseNotFound {
		return nil, ErrNoRelease
	} else if err != nil {
		return nil, err
	}

	for _, release := range releases {
		if release.Name == releaseName && release.Version == version && release.Namespace == namespace {
			return release, nil
		}
	}

	return nil, ErrNoRelease
}

func (h *helm) EnsureInstalled(bundleID, resourcesID string) (bool, error) {
	if _, err := h.getRelease(bundleID, resourcesID); err == ErrNoRelease {
		return false, nil
	} else if err != nil {
		return false, err
	}
	return true, nil
}

func (h *helm) Resources(bundleID, resourcesID string) (*deployer.Resources, error) {
	release, err := h.getRelease(bundleID, resourcesID)
	if err == ErrNoRelease {
		return &deployer.Resources{}, nil
	} else if err != nil {
		return nil, err
	}
	return releaseToResources(release)
}

func (h *helm) Delete(bundleID, releaseName string) error {
	if releaseName == "" {
		deployments, err := h.ListDeployments()
		if err != nil {
			return err
		}
		for _, deployment := range deployments {
			if deployment.BundleID == bundleID {
				releaseName = deployment.ReleaseName
				break
			}
		}
	}
	if releaseName == "" {
		// Never found anything to delete
		return nil
	}
	return h.deleteByRelease(bundleID, releaseName)
}

func (h *helm) deleteByRelease(bundleID, releaseName string) error {
	releaseNamespace, releaseName := kv.Split(releaseName, "/")
	rels, err := h.globalCfg.Releases.List(func(r *release.Release) bool {
		return r.Namespace == releaseNamespace &&
			r.Name == releaseName &&
			r.Chart.Metadata.Annotations[BundleIDAnnotation] == bundleID &&
			r.Chart.Metadata.Annotations[AgentNamespaceAnnotation] == h.agentNamespace
	})
	if err != nil {
		return nil
	}
	if len(rels) == 0 {
		return nil
	}

	var (
		serviceAccountName string
	)
	for _, rel := range rels {
		serviceAccountName = rel.Chart.Metadata.Annotations[ServiceAccountNameAnnotation]
		if serviceAccountName != "" {
			break
		}
	}

	cfg, err := h.getCfg(releaseNamespace, serviceAccountName)
	if err != nil {
		return err
	}

	if strings.HasPrefix(bundleID, "fleet-agent") {
		// Never uninstall the fleet-agent, just "forget" it
		return deleteHistory(cfg, bundleID)
	}

	u := action.NewUninstall(&cfg)
	_, err = u.Run(releaseName)
	return err
}

func (h *helm) delete(bundleID string, options fleet.BundleDeploymentOptions, dryRun bool) error {
	timeout, _, releaseName := h.getOpts(bundleID, options)

	r, err := h.globalCfg.Releases.Last(releaseName)
	if err != nil {
		return nil
	}

	if r.Chart.Metadata.Annotations[BundleIDAnnotation] != bundleID {
		rels, err := h.globalCfg.Releases.History(releaseName)
		if err != nil {
			return nil
		}
		r = nil
		for _, rel := range rels {
			if rel.Chart.Metadata.Annotations[BundleIDAnnotation] == bundleID {
				r = rel
				break
			}
		}
		if r == nil {
			return fmt.Errorf("failed to find helm release to delete for %s", bundleID)
		}
	}

	serviceAccountName := r.Chart.Metadata.Annotations[ServiceAccountNameAnnotation]
	cfg, err := h.getCfg(r.Namespace, serviceAccountName)
	if err != nil {
		return err
	}

	if strings.HasPrefix(bundleID, "fleet-agent") {
		// Never uninstall the fleet-agent, just "forget" it
		return deleteHistory(cfg, bundleID)
	}

	u := action.NewUninstall(&cfg)
	u.DryRun = dryRun
	u.Timeout = timeout

	if !dryRun {
		logrus.Infof("Helm: Uninstalling %s", bundleID)
	}
	_, err = u.Run(releaseName)
	return err
}

func deleteHistory(cfg action.Configuration, bundleID string) error {
	releases, err := cfg.Releases.List(func(r *release.Release) bool {
		return r.Name == bundleID && r.Chart.Metadata.Annotations[BundleIDAnnotation] == bundleID
	})
	if err != nil {
		return err
	}
	for _, release := range releases {
		logrus.Infof("Helm: Deleting release %s %d", release.Name, release.Version)
		if _, err := cfg.Releases.Delete(release.Name, release.Version); err != nil {
			return err
		}
	}
	return nil
}

func releaseToResources(release *release.Release) (*deployer.Resources, error) {
	var (
		err error
	)
	resources := &deployer.Resources{
		DefaultNamespace: release.Namespace,
		ID:               fmt.Sprintf("%s/%s:%d", release.Namespace, release.Name, release.Version),
	}

	resources.Objects, err = yaml.ToObjects(bytes.NewBufferString(release.Manifest))
	return resources, err
}<|MERGE_RESOLUTION|>--- conflicted
+++ resolved
@@ -215,20 +215,15 @@
 		options.Helm = &fleet.HelmOptions{}
 	}
 
-<<<<<<< HEAD
-	helmVals := map[string]interface{}{}
 	if options.Helm.Values != nil {
-		helmVals = options.Helm.Values.Data
-		valsRendered, err := vals.Eval(helmVals, vals.Options{})
+		valsRendered, err := vals.Eval(options.Helm.Values.Data, vals.Options{})
 		if err != nil {
 			logrus.Error("Could not get secrets")
 		} else {
-			helmVals = valsRendered
-		}
-	}
-
-=======
->>>>>>> d21bb02b
+			options.Helm.Values = valsRendered
+		}
+	}
+
 	var timeout time.Duration
 	if options.Helm.TimeoutSeconds > 0 {
 		timeout = time.Second * time.Duration(options.Helm.TimeoutSeconds)
@@ -248,11 +243,7 @@
 		releaseName = options.Helm.ReleaseName
 	}
 
-<<<<<<< HEAD
-	return helmVals, timeout, options.DefaultNamespace, releaseName
-=======
 	return timeout, options.DefaultNamespace, releaseName
->>>>>>> d21bb02b
 }
 
 func (h *helm) getCfg(namespace, serviceAccountName string) (action.Configuration, error) {
