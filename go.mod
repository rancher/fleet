module github.com/rancher/fleet

go 1.21

replace (
	github.com/rancher/fleet/pkg/apis => ./pkg/apis

	helm.sh/helm/v3 => github.com/rancher/helm/v3 v3.12.3-fleet1
	k8s.io/api => k8s.io/api v0.28.3
	k8s.io/apiextensions-apiserver => k8s.io/apiextensions-apiserver v0.28.3
	k8s.io/apimachinery => k8s.io/apimachinery v0.28.3 // indirect
	k8s.io/apiserver => k8s.io/apiserver v0.28.3
	k8s.io/cli-runtime => k8s.io/cli-runtime v0.28.3
	k8s.io/client-go => k8s.io/client-go v0.28.3
	k8s.io/cloud-provider => k8s.io/cloud-provider v0.28.3
	k8s.io/cluster-bootstrap => k8s.io/cluster-bootstrap v0.28.3
	k8s.io/code-generator => k8s.io/code-generator v0.28.3
	k8s.io/component-base => k8s.io/component-base v0.28.3
	k8s.io/component-helpers => k8s.io/component-helpers v0.28.3
	k8s.io/controller-manager => k8s.io/controller-manager v0.28.3
	k8s.io/cri-api => k8s.io/cri-api v0.28.3
	k8s.io/csi-translation-lib => k8s.io/csi-translation-lib v0.28.3
	k8s.io/dynamic-resource-allocation => k8s.io/dynamic-resource-allocation v0.28.3
	k8s.io/endpointslice => k8s.io/endpointslice v0.28.3
	k8s.io/kube-aggregator => k8s.io/kube-aggregator v0.28.3
	k8s.io/kube-controller-manager => k8s.io/kube-controller-manager v0.28.3
	k8s.io/kube-proxy => k8s.io/kube-proxy v0.28.3
	k8s.io/kube-scheduler => k8s.io/kube-scheduler v0.28.3
	k8s.io/kubectl => k8s.io/kubectl v0.28.3
	k8s.io/kubelet => k8s.io/kubelet v0.28.3
	k8s.io/legacy-cloud-providers => k8s.io/legacy-cloud-providers v0.28.3
	k8s.io/metrics => k8s.io/metrics v0.28.3
	k8s.io/mount-utils => k8s.io/mount-utils v0.28.3
	k8s.io/pod-security-admission => k8s.io/pod-security-admission v0.28.3
	k8s.io/sample-apiserver => k8s.io/sample-apiserver v0.28.3
)

require (
	github.com/Masterminds/semver/v3 v3.2.1
	github.com/Masterminds/sprig/v3 v3.2.3
	github.com/cheggaaa/pb v1.0.29
	github.com/davecgh/go-spew v1.1.1
	github.com/evanphx/json-patch v5.7.0+incompatible
	github.com/go-git/go-billy/v5 v5.5.0
	github.com/go-git/go-git/v5 v5.10.0
	github.com/go-logr/logr v1.3.0
	github.com/gobwas/glob v0.2.3
	github.com/golang/mock v1.6.0
	github.com/google/go-cmp v0.6.0
	github.com/google/go-containerregistry v0.15.2
	github.com/hashicorp/go-getter v1.7.3
	github.com/jpillora/backoff v1.0.0
	github.com/onsi/ginkgo/v2 v2.13.1
	github.com/onsi/gomega v1.30.0
	github.com/pkg/errors v0.9.1
	github.com/rancher/fleet/pkg/apis v0.0.0-00010101000000-000000000000
	github.com/rancher/gitjob v0.1.108
	github.com/rancher/gitjob/pkg/apis v0.0.0-20231020154220-e390284bfd00
	github.com/rancher/lasso v0.0.0-20230830164424-d684fdeb6f29
	github.com/rancher/wrangler/v2 v2.1.2
	github.com/sirupsen/logrus v1.9.3
	github.com/spf13/cobra v1.8.0
	github.com/stretchr/testify v1.8.4
	golang.org/x/sync v0.5.0
	gopkg.in/yaml.v2 v2.4.0
	helm.sh/helm/v3 v3.12.3
<<<<<<< HEAD
	k8s.io/api v0.28.4
=======
	k8s.io/api v0.28.3
>>>>>>> 4bba75e8
	k8s.io/apimachinery v0.28.4
	k8s.io/cli-runtime v0.28.3
	k8s.io/client-go v12.0.0+incompatible
	k8s.io/klog/v2 v2.110.1
	k8s.io/kube-openapi v0.0.0-20231010175941-2dd684a91f00
	k8s.io/kubernetes v1.28.4
	sigs.k8s.io/cli-utils v0.34.0
	sigs.k8s.io/controller-runtime v0.16.3
	sigs.k8s.io/controller-tools v0.12.0
	sigs.k8s.io/kustomize/api v0.13.5-0.20230601165947-6ce0bf390ce3
	sigs.k8s.io/kustomize/kyaml v0.14.3-0.20230601165947-6ce0bf390ce3
	sigs.k8s.io/yaml v1.4.0
)

require (
	cloud.google.com/go v0.110.2 // indirect
	cloud.google.com/go/compute v1.20.1 // indirect
	cloud.google.com/go/compute/metadata v0.2.3 // indirect
	cloud.google.com/go/iam v0.13.0 // indirect
	cloud.google.com/go/storage v1.29.0 // indirect
	dario.cat/mergo v1.0.0 // indirect
	github.com/AdaLogics/go-fuzz-headers v0.0.0-20230811130428-ced1acdcaa24 // indirect
	github.com/Azure/go-ansiterm v0.0.0-20210617225240-d185dfc1b5a1 // indirect
	github.com/BurntSushi/toml v1.3.2 // indirect
	github.com/MakeNowJust/heredoc v1.0.0 // indirect
	github.com/Masterminds/goutils v1.1.1 // indirect
	github.com/Masterminds/squirrel v1.5.4 // indirect
	github.com/Microsoft/go-winio v0.6.1 // indirect
	github.com/Microsoft/hcsshim v0.11.1 // indirect
	github.com/ProtonMail/go-crypto v0.0.0-20230828082145-3c4c8a2d2371 // indirect
	github.com/acomagu/bufpipe v1.0.4 // indirect
	github.com/asaskevich/govalidator v0.0.0-20210307081110-f21760c49a8d // indirect
	github.com/aws/aws-sdk-go v1.44.122 // indirect
	github.com/beorn7/perks v1.0.1 // indirect
	github.com/bgentry/go-netrc v0.0.0-20140422174119-9fd32a8b3d3d // indirect
	github.com/blang/semver/v4 v4.0.0 // indirect
	github.com/cespare/xxhash/v2 v2.2.0 // indirect
	github.com/chai2010/gettext-go v1.0.2 // indirect
	github.com/cloudflare/circl v1.3.3 // indirect
	github.com/containerd/containerd v1.7.7 // indirect
	github.com/containerd/log v0.1.0 // indirect
	github.com/containerd/stargz-snapshotter/estargz v0.14.3 // indirect
	github.com/cpuguy83/go-md2man/v2 v2.0.3 // indirect
	github.com/cyphar/filepath-securejoin v0.2.4 // indirect
	github.com/docker/cli v24.0.6+incompatible // indirect
	github.com/docker/distribution v2.8.2+incompatible // indirect
	github.com/docker/docker v24.0.7+incompatible // indirect
	github.com/docker/docker-credential-helpers v0.7.0 // indirect
	github.com/docker/go-connections v0.4.0 // indirect
	github.com/docker/go-metrics v0.0.1 // indirect
	github.com/docker/go-units v0.5.0 // indirect
	github.com/emicklei/go-restful/v3 v3.11.0 // indirect
	github.com/emirpasic/gods v1.18.1 // indirect
	github.com/evanphx/json-patch/v5 v5.7.0 // indirect
	github.com/exponent-io/jsonpath v0.0.0-20210407135951-1de76d718b3f // indirect
	github.com/fatih/color v1.15.0 // indirect
	github.com/fsnotify/fsnotify v1.7.0 // indirect
	github.com/ghodss/yaml v1.0.0 // indirect
	github.com/go-errors/errors v1.4.2 // indirect
	github.com/go-git/gcfg v1.5.1-0.20230307220236-3a3c6141e376 // indirect
	github.com/go-gorp/gorp/v3 v3.0.5 // indirect
	github.com/go-logr/stdr v1.2.2 // indirect
	github.com/go-logr/zapr v1.2.4 // indirect
	github.com/go-openapi/jsonpointer v0.20.0 // indirect
	github.com/go-openapi/jsonreference v0.20.2 // indirect
	github.com/go-openapi/swag v0.22.4 // indirect
	github.com/go-task/slim-sprig v0.0.0-20230315185526-52ccab3ef572 // indirect
	github.com/gobuffalo/flect v1.0.2 // indirect
	github.com/gogo/protobuf v1.3.2 // indirect
	github.com/golang/groupcache v0.0.0-20210331224755-41bb18bfe9da // indirect
	github.com/golang/protobuf v1.5.3 // indirect
	github.com/gomodule/redigo v2.0.0+incompatible // indirect
	github.com/google/btree v1.1.2 // indirect
	github.com/google/gnostic-models v0.6.8 // indirect
	github.com/google/gofuzz v1.2.0 // indirect
	github.com/google/pprof v0.0.0-20231023181126-ff6d637d2a7b // indirect
	github.com/google/s2a-go v0.1.4 // indirect
	github.com/google/shlex v0.0.0-20191202100458-e7afc7fbc510 // indirect
	github.com/google/uuid v1.3.1 // indirect
	github.com/googleapis/enterprise-certificate-proxy v0.2.3 // indirect
	github.com/googleapis/gax-go/v2 v2.11.0 // indirect
	github.com/gorilla/mux v1.8.1 // indirect
	github.com/gosuri/uitable v0.0.4 // indirect
	github.com/gregjones/httpcache v0.0.0-20190611155906-901d90724c79 // indirect
	github.com/hashicorp/errwrap v1.1.0 // indirect
	github.com/hashicorp/go-cleanhttp v0.5.2 // indirect
	github.com/hashicorp/go-multierror v1.1.1 // indirect
	github.com/hashicorp/go-safetemp v1.0.0 // indirect
	github.com/hashicorp/go-version v1.6.0 // indirect
	github.com/huandu/xstrings v1.4.0 // indirect
	github.com/imdario/mergo v0.3.16 // indirect
	github.com/inconshreveable/mousetrap v1.1.0 // indirect
	github.com/jbenet/go-context v0.0.0-20150711004518-d14ea06fba99 // indirect
	github.com/jmespath/go-jmespath v0.4.0 // indirect
	github.com/jmoiron/sqlx v1.3.5 // indirect
	github.com/josharian/intern v1.0.0 // indirect
	github.com/json-iterator/go v1.1.12 // indirect
	github.com/kevinburke/ssh_config v1.2.0 // indirect
	github.com/klauspost/compress v1.16.5 // indirect
	github.com/lann/builder v0.0.0-20180802200727-47ae307949d0 // indirect
	github.com/lann/ps v0.0.0-20150810152359-62de8c46ede0 // indirect
	github.com/lib/pq v1.10.9 // indirect
	github.com/liggitt/tabwriter v0.0.0-20181228230101-89fcab3d43de // indirect
	github.com/mailru/easyjson v0.7.7 // indirect
	github.com/mattn/go-colorable v0.1.13 // indirect
	github.com/mattn/go-isatty v0.0.17 // indirect
	github.com/mattn/go-runewidth v0.0.13 // indirect
	github.com/matttproud/golang_protobuf_extensions/v2 v2.0.0 // indirect
	github.com/mitchellh/copystructure v1.2.0 // indirect
	github.com/mitchellh/go-homedir v1.1.0 // indirect
	github.com/mitchellh/go-testing-interface v1.14.1 // indirect
	github.com/mitchellh/go-wordwrap v1.0.1 // indirect
	github.com/mitchellh/reflectwalk v1.0.2 // indirect
	github.com/moby/locker v1.0.1 // indirect
	github.com/moby/spdystream v0.2.0 // indirect
	github.com/moby/term v0.5.0 // indirect
	github.com/modern-go/concurrent v0.0.0-20180306012644-bacd9c7ef1dd // indirect
	github.com/modern-go/reflect2 v1.0.2 // indirect
	github.com/monochromegane/go-gitignore v0.0.0-20200626010858-205db1a8cc00 // indirect
	github.com/morikuni/aec v1.0.0 // indirect
	github.com/munnerz/goautoneg v0.0.0-20191010083416-a7dc8b61c822 // indirect
	github.com/opencontainers/go-digest v1.0.0 // indirect
	github.com/opencontainers/image-spec v1.1.0-rc5 // indirect
	github.com/peterbourgon/diskv v2.0.1+incompatible // indirect
	github.com/pjbgf/sha1cd v0.3.0 // indirect
	github.com/pmezard/go-difflib v1.0.0 // indirect
	github.com/prometheus/client_golang v1.17.0 // indirect
	github.com/prometheus/client_model v0.5.0 // indirect
	github.com/prometheus/common v0.45.0 // indirect
	github.com/prometheus/procfs v0.12.0 // indirect
	github.com/rivo/uniseg v0.2.0 // indirect
	github.com/rubenv/sql-migrate v1.3.1 // indirect
	github.com/russross/blackfriday/v2 v2.1.0 // indirect
	github.com/sergi/go-diff v1.2.0 // indirect
	github.com/shopspring/decimal v1.3.1 // indirect
	github.com/skeema/knownhosts v1.2.0 // indirect
	github.com/spf13/cast v1.5.0 // indirect
	github.com/spf13/pflag v1.0.5 // indirect
	github.com/ulikunitz/xz v0.5.10 // indirect
	github.com/vbatts/tar-split v0.11.3 // indirect
	github.com/xanzy/ssh-agent v0.3.3 // indirect
	github.com/xeipuuv/gojsonpointer v0.0.0-20190905194746-02993c407bfb // indirect
	github.com/xeipuuv/gojsonreference v0.0.0-20180127040603-bd5ef7bd5415 // indirect
	github.com/xeipuuv/gojsonschema v1.2.0 // indirect
	github.com/xlab/treeprint v1.2.0 // indirect
	go.opencensus.io v0.24.0 // indirect
	go.opentelemetry.io/otel v1.14.0 // indirect
	go.opentelemetry.io/otel/trace v1.14.0 // indirect
	go.starlark.net v0.0.0-20230525235612-a134d8f9ddca // indirect
	go.uber.org/multierr v1.11.0 // indirect
	go.uber.org/zap v1.25.0 // indirect
	golang.org/x/crypto v0.14.0 // indirect
	golang.org/x/exp v0.0.0-20231006140011-7918f672742d // indirect
	golang.org/x/mod v0.13.0 // indirect
	golang.org/x/net v0.17.0 // indirect
	golang.org/x/oauth2 v0.13.0 // indirect
	golang.org/x/sys v0.14.0 // indirect
	golang.org/x/term v0.13.0 // indirect
	golang.org/x/text v0.13.0 // indirect
	golang.org/x/time v0.3.0 // indirect
	golang.org/x/tools v0.14.0 // indirect
	golang.org/x/xerrors v0.0.0-20220907171357-04be3eba64a2 // indirect
	gomodules.xyz/jsonpatch/v2 v2.4.0 // indirect
	google.golang.org/api v0.126.0 // indirect
	google.golang.org/appengine v1.6.8 // indirect
	google.golang.org/genproto v0.0.0-20230530153820-e85fd2cbaebc // indirect
	google.golang.org/genproto/googleapis/api v0.0.0-20230530153820-e85fd2cbaebc // indirect
	google.golang.org/genproto/googleapis/rpc v0.0.0-20230530153820-e85fd2cbaebc // indirect
	google.golang.org/grpc v1.57.1 // indirect
	google.golang.org/protobuf v1.31.0 // indirect
	gopkg.in/inf.v0 v0.9.1 // indirect
	gopkg.in/warnings.v0 v0.1.2 // indirect
	gopkg.in/yaml.v3 v3.0.1 // indirect
	k8s.io/apiextensions-apiserver v0.28.3 // indirect
	k8s.io/apiserver v0.28.3 // indirect
	k8s.io/code-generator v0.28.3 // indirect
	k8s.io/component-base v0.28.3 // indirect
	k8s.io/gengo v0.0.0-20230829151522-9cce18d56c01 // indirect
	k8s.io/kubectl v0.27.3 // indirect
	k8s.io/utils v0.0.0-20230726121419-3b25d923346b // indirect
	oras.land/oras-go v1.2.4 // indirect
	sigs.k8s.io/json v0.0.0-20221116044647-bc3834ca7abd // indirect
	sigs.k8s.io/structured-merge-diff/v4 v4.3.0 // indirect
)

replace github.com/json-iterator/go v1.1.10 => github.com/json-iterator/go v1.1.12<|MERGE_RESOLUTION|>--- conflicted
+++ resolved
@@ -64,11 +64,7 @@
 	golang.org/x/sync v0.5.0
 	gopkg.in/yaml.v2 v2.4.0
 	helm.sh/helm/v3 v3.12.3
-<<<<<<< HEAD
 	k8s.io/api v0.28.4
-=======
-	k8s.io/api v0.28.3
->>>>>>> 4bba75e8
 	k8s.io/apimachinery v0.28.4
 	k8s.io/cli-runtime v0.28.3
 	k8s.io/client-go v12.0.0+incompatible
