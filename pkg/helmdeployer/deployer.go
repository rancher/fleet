--- conflicted
+++ resolved
@@ -86,14 +86,8 @@
 }
 
 func NewHelm(namespace, defaultNamespace, labelPrefix, labelSuffix string, getter genericclioptions.RESTClientGetter,
-<<<<<<< HEAD
-	serviceAccountCache corecontrollers.ServiceAccountCache, configmapCache corecontrollers.ConfigMapCache,
-	secretCache corecontrollers.SecretCache, clusterCapabilities chartutil.Capabilities) (deployer.Deployer, error) {
-	h := &helm{
-=======
-	serviceAccountCache corecontrollers.ServiceAccountCache, configmapCache corecontrollers.ConfigMapCache, secretCache corecontrollers.SecretCache) (*Helm, error) {
+	serviceAccountCache corecontrollers.ServiceAccountCache, configmapCache corecontrollers.ConfigMapCache, secretCache corecontrollers.SecretCache, clusterCapabilities chartutil.Capabilities) (*Helm, error) {
 	h := &Helm{
->>>>>>> 6a411ebf
 		getter:              getter,
 		defaultNamespace:    defaultNamespace,
 		agentNamespace:      namespace,
@@ -287,11 +281,13 @@
 	err = cfg.Init(getter, namespace, "secrets", logrus.Infof)
 	cfg.Releases.MaxHistory = 5
 	cfg.KubeClient = kClient
+
 	return cfg, err
 }
 
 func (h *Helm) install(bundleID string, manifest *manifest.Manifest, chart *chart.Chart, options fleet.BundleDeploymentOptions, dryRun bool) (*release.Release, error) {
 	timeout, defaultNamespace, releaseName := h.getOpts(bundleID, options)
+
 	values, err := h.getValues(options, defaultNamespace)
 	if err != nil {
 		return nil, err
@@ -341,6 +337,7 @@
 		}
 		pr.mapper = mapper
 	}
+
 	if install {
 		u := action.NewInstall(&cfg)
 		u.ClientOnly = h.template || dryRun
@@ -391,7 +388,6 @@
 	return u.Run(releaseName, chart, values)
 }
 
-<<<<<<< HEAD
 // Taken from Helm capabilities
 func GetCapabilities(c action.Configuration) (*chartutil.Capabilities, error) {
 	if c.Capabilities != nil {
@@ -480,10 +476,7 @@
 	return versions, nil
 }
 
-func (h *helm) getValues(options fleet.BundleDeploymentOptions, defaultNamespace string) (map[string]interface{}, error) {
-=======
 func (h *Helm) getValues(options fleet.BundleDeploymentOptions, defaultNamespace string) (map[string]interface{}, error) {
->>>>>>> 6a411ebf
 	if options.Helm == nil {
 		return nil, nil
 	}
