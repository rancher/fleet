module github.com/rancher/fleet/e2e/testenv/infra

go 1.22

toolchain go1.22.0

replace k8s.io/client-go => k8s.io/client-go v0.29.0

require (
	github.com/rancher/fleet v0.10.0-rc.5
	github.com/spf13/cobra v1.8.0
	golang.org/x/crypto v0.19.0
	helm.sh/helm/v3 v3.14.3
)

require (
	github.com/AdaLogics/go-fuzz-headers v0.0.0-20230811130428-ced1acdcaa24 // indirect
	github.com/Masterminds/semver/v3 v3.2.1 // indirect
	github.com/Microsoft/hcsshim v0.11.4 // indirect
	github.com/beorn7/perks v1.0.1 // indirect
	github.com/cespare/xxhash/v2 v2.2.0 // indirect
	github.com/containerd/containerd v1.7.12 // indirect
	github.com/containerd/log v0.1.0 // indirect
	github.com/distribution/reference v0.5.0 // indirect
	github.com/docker/cli v25.0.1+incompatible // indirect
	github.com/docker/distribution v2.8.3+incompatible // indirect
	github.com/docker/docker v25.0.3+incompatible // indirect
	github.com/docker/docker-credential-helpers v0.7.0 // indirect
	github.com/docker/go-connections v0.5.0 // indirect
	github.com/docker/go-metrics v0.0.1 // indirect
	github.com/felixge/httpsnoop v1.0.3 // indirect
	github.com/go-logr/logr v1.4.1 // indirect
	github.com/go-logr/stdr v1.2.2 // indirect
	github.com/go-task/slim-sprig v0.0.0-20230315185526-52ccab3ef572 // indirect
	github.com/golang/protobuf v1.5.3 // indirect
	github.com/google/pprof v0.0.0-20240227163752-401108e1b7e7 // indirect
	github.com/gorilla/mux v1.8.1 // indirect
	github.com/inconshreveable/mousetrap v1.1.0 // indirect
	github.com/klauspost/compress v1.16.5 // indirect
	github.com/moby/locker v1.0.1 // indirect
	github.com/onsi/ginkgo/v2 v2.15.0 // indirect
	github.com/opencontainers/go-digest v1.0.0 // indirect
	github.com/opencontainers/image-spec v1.1.0-rc6 // indirect
	github.com/pkg/errors v0.9.1 // indirect
	github.com/prometheus/client_golang v1.19.0 // indirect
	github.com/prometheus/client_model v0.6.0 // indirect
	github.com/prometheus/common v0.48.0 // indirect
	github.com/prometheus/procfs v0.12.0 // indirect
	github.com/sirupsen/logrus v1.9.3 // indirect
	github.com/spf13/pflag v1.0.5 // indirect
	go.opentelemetry.io/contrib/instrumentation/net/http/otelhttp v0.45.0 // indirect
	go.opentelemetry.io/otel v1.19.0 // indirect
	go.opentelemetry.io/otel/metric v1.19.0 // indirect
	go.opentelemetry.io/otel/trace v1.19.0 // indirect
	golang.org/x/net v0.21.0 // indirect
	golang.org/x/sync v0.6.0 // indirect
	golang.org/x/sys v0.17.0 // indirect
	golang.org/x/tools v0.18.0 // indirect
	google.golang.org/genproto/googleapis/rpc v0.0.0-20230822172742-b8732ec3820d // indirect
	google.golang.org/grpc v1.58.3 // indirect
<<<<<<< HEAD
	google.golang.org/protobuf v1.33.0 // indirect
=======
	google.golang.org/protobuf v1.32.0 // indirect
>>>>>>> 775d65ee
	k8s.io/client-go v12.0.0+incompatible // indirect
	oras.land/oras-go v1.2.5 // indirect
	sigs.k8s.io/yaml v1.4.0 // indirect
)<|MERGE_RESOLUTION|>--- conflicted
+++ resolved
@@ -58,11 +58,7 @@
 	golang.org/x/tools v0.18.0 // indirect
 	google.golang.org/genproto/googleapis/rpc v0.0.0-20230822172742-b8732ec3820d // indirect
 	google.golang.org/grpc v1.58.3 // indirect
-<<<<<<< HEAD
 	google.golang.org/protobuf v1.33.0 // indirect
-=======
-	google.golang.org/protobuf v1.32.0 // indirect
->>>>>>> 775d65ee
 	k8s.io/client-go v12.0.0+incompatible // indirect
 	oras.land/oras-go v1.2.5 // indirect
 	sigs.k8s.io/yaml v1.4.0 // indirect
