--- conflicted
+++ resolved
@@ -16,12 +16,8 @@
         "repo": "{{.Values.bootstrap.repo}}",
         "secret": "{{.Values.bootstrap.secret}}",
         "branch":  "{{.Values.bootstrap.branch}}",
-<<<<<<< HEAD
-        "namespace": "{{.Values.bootstrap.namespace}}"
-=======
         "namespace": "{{.Values.bootstrap.namespace}}",
         "agentNamespace": "{{.Values.bootstrap.agentNamespace}}",
->>>>>>> 4aaa778d
       },
       "webhookReceiverURL": "{{.Values.webhookReceiverURL}}",
       {{- if .Values.env }}
